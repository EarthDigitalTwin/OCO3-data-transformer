# Copyright 2024 California Institute of Technology (Caltech)
#
# Licensed under the Apache License, Version 2.0 (the "License");
# you may not use this file except in compliance with the License.
# You may obtain a copy of the License at
#
#     http://www.apache.org/licenses/LICENSE-2.0
#
# Unless required by applicable law or agreed to in writing, software
# distributed under the License is distributed on an "AS IS" BASIS,
# WITHOUT WARRANTIES OR CONDITIONS OF ANY KIND, either express or implied.
# See the License for the specific language governing permissions and
# limitations under the License.


locals {
  workspace_name = terraform.workspace == "default" ? "" : "${terraform.workspace}-"
  name_root      = var.testing ? "oco3-tftest-${local.workspace_name}" : "oco3-${local.workspace_name}"

  schedule_name = "${local.name_root}transform-schedule"
  sfn_name      = "${local.name_root}transform"

  metrics_namespace_root = var.global_product ? "OCO3/GLOBAL${var.testing ? "-TFTEST" : ""}" : "OCO3/TARGET_FOCUSED${var.testing ? "-TFTEST" : ""}"
  metrics_namespace = "${local.metrics_namespace_root}${terraform.workspace == "default" ? "-DEV" : "-PROD"}"

  image = "${var.image}:${var.image_tag}"

  chunk_config = "${var.output_chunk_time}_${var.output_chunk_lat}_${var.output_chunk_lon}"

  sns_subject_ws_id = terraform.workspace == "default" ? "" : " [${upper(terraform.workspace)}]"

  invoke_frequency = {
    quarter-hourly = "cron(*/15 * * * ? *)"
    half-hourly    = "cron(*/30 * * * ? *)"
    hourly         = "cron(0 * * * ? *)"
    daily          = "cron(0 0 * * ? *)"
    "15"           = "cron(*/15 * * * ? *)"
    "30"           = "cron(*/30 * * * ? *)"
    "60"           = "cron(*/60 * * * ? *)"
  }

  rc_template = yamlencode({
    output = {
      local = "/var/outputs"
      naming = {
        pre_qf  = var.global_product ? "${var.output_ds_name}_pre_qf.zarr" : "${var.output_ds_name}_pre_qf"
        post_qf = var.global_product ? "${var.output_ds_name}_post_qf.zarr" : "${var.output_ds_name}_post_qf"
      }
      title = {
        pre_qf  = upper("${var.output_ds_name}_pre_qf")
        post_qf = upper("${var.output_ds_name}_post_qf")
      }
      global = var.global_product
      cog = var.global_product ? null : {
        efs = true,
        output = {
          local = "/var/outputs/${var.output_ds_name}_cog/"
        }
        options = var.cog_options
      }
    }
    input = {
      files = []
    }
    variables = var.variables != null ? var.variables : {}
    grid = {
      latitude        = var.output_grid_lat_resolution
      longitude       = var.output_grid_lat_resolution * (var.global_product ? 2 : 1)
      method          = var.output_interpolation_method
      resolution_attr = var.output_grid_lat_resolution == 18000 ? "1km" : var.output_grid_lat_resolution == 1800 ? "10km" : null
    }
    chunking = {
      latitude  = var.output_chunk_lat
      longitude = var.output_chunk_lon
      time      = var.output_chunk_time
    }
    max-workers  = var.global_product ? 4 : 16
    mask-scaling = 1.00
    target-file : var.global_product ? null : { oco3 = "/var/targets.json", oco2 = "/var/targets_oco2.json" }
  })

  batch_definition_containerprops_search = jsonencode({
    image            = "ghcr.io/unity-sds/unity-data-services:5.3.2"
    command          = ["SEARCH"]
    jobRoleArn       = data.aws_iam_role.iam_task_role.arn
    executionRoleArn = data.aws_iam_role.iam_task_execution_role.arn
    volumes = [
      {
        name = "oco-efs"
        efsVolumeConfiguration = {
          fileSystemId      = local.fs_dep_id
          transitEncryption = "ENABLED"
          authorizationConfig = {
            accessPointId = local.ap_dep_id
          }
        }
      }
    ]
    environment = [
      {
        name  = "LIMITS",
        value = "-1"
      },
      {
        name  = "FILTER_ONLY_ASSETS",
        value = "TRUE"
      },
      {
        name  = "DATE_FROM",
        value = "1970-01-01T00:00:00Z"
      },
      {
        name  = "GRANULES_SEARCH_DOMAIN",
        value = "CMR"
      },
      {
        name  = "OUTPUT_FILE",
        value = "/tmp/cmr-results.json"
      },
      {
        name  = "COLLECTION_ID",
        value = "C2910086168-GES_DISC"
      },
      {
        name  = "CMR_BASE_URL",
        value = "https://cmr.earthdata.nasa.gov"
      },
      {
        name  = "VERIFY_SSL",
        value = "FALSE"
      },
      {
        name  = "LOG_LEVEL",
        value = "10"
      },
      {
        name  = "DATE_TO",
        value = "2999-12-31T00:00:00Z"
      }
    ]
    mountPoints = [
      {
        containerPath = "/tmp"
        readOnly      = false
        sourceVolume  = "oco-efs"
      }
    ]
    ulimits = []
    resourceRequirements = [
      {
        value = "1.0"
        type  = "VCPU"
      },
      {
        value = "2048"
        type  = "MEMORY"
      }
    ]
    logConfiguration = {
      logDriver = "awslogs"
      options = {
        awslogs-group = aws_cloudwatch_log_group.log_group.name
      }
      secretOptions = []
    }
    secrets = []
    fargatePlatformConfiguration = {
      platformVersion = "LATEST"
    }
    runtimePlatform = {
      operatingSystemFamily = "LINUX"
      cpuArchitecture       = "X86_64"
    }
  })

  batch_definition_containerprops_stage = jsonencode({
    image            = "ghcr.io/unity-sds/unity-data-services:5.3.2"
    command          = ["DOWNLOAD"]
    jobRoleArn       = data.aws_iam_role.iam_task_role.arn
    executionRoleArn = data.aws_iam_role.iam_task_execution_role.arn
    volumes = [
      {
        name = "oco-efs"
        efsVolumeConfiguration = {
          fileSystemId      = local.fs_dep_id
          transitEncryption = "ENABLED"

          authorizationConfig = {
            accessPointId = local.ap_dep_id
          }
        }
      }
    ]
    environment = [
      {
        name  = "GRANULES_DOWNLOAD_TYPE",
        value = "DAAC"
      },
      {
        name  = "PARALLEL_COUNT",
        value = "24"
      },
      {
        name  = "EDL_BASE_URL",
        value = "https://urs.earthdata.nasa.gov"
      },
      {
        name  = "PYTHONUNBUFFERED",
        value = "1"
      },
      {
        name  = "DOWNLOAD_RETRY_TIMES",
        value = "5"
      },
      {
        name  = "EDL_PASSWORD_TYPE",
        value = "PLAIN"
      },
      {
        name  = "DOWNLOAD_DIR",
        value = "/etc/granules/inputs"
      },
      {
        name  = "EDL_USERNAME",
        value = var.edl_username
      },
      {
        name  = "DOWNLOAD_RETRY_WAIT_TIME",
        value = "30"
      },
      {
        name  = "LOG_LEVEL",
        value = var.verbose ? "10" : "20"
      },
      {
        name  = "STAC_JSON",
        value = "/etc/granules/cmr-results.json"
      }
    ]
    mountPoints = [
      {
        containerPath = "/etc/granules"
        readOnly      = false
        sourceVolume  = "oco-efs"
      }
    ]
    ulimits = []
    resourceRequirements = [
      {
        value = "2.0"
        type  = "VCPU"
      },
      {
        value = "4096"
        type  = "MEMORY"
      }
    ]
    logConfiguration = {
      logDriver = "awslogs"
      options = {
        awslogs-group = aws_cloudwatch_log_group.log_group.name
      }
      secretOptions = []
    }
    secrets = [
      {
        name      = "EDL_PASSWORD"
        valueFrom = aws_secretsmanager_secret.edl_secret.arn
      }
    ]
    fargatePlatformConfiguration = {
      platformVersion = "LATEST"
    }
    runtimePlatform = {
      operatingSystemFamily = "LINUX"
      cpuArchitecture       = "X86_64"
    }
  })

  batch_definition_containerprops_process = jsonencode({
    image = local.image
    command = concat(
      ["python", "/sam_extract/main.py", "-i", "/var/pipeline-rc.yaml"],
      var.verbose ? ["-v"] : []
    )
    jobRoleArn       = data.aws_iam_role.iam_task_role.arn
    executionRoleArn = data.aws_iam_role.iam_task_execution_role.arn
    volumes = [
      {
        name = "oco-efs"
        efsVolumeConfiguration = {
          fileSystemId      = local.fs_dep_id
          transitEncryption = "ENABLED"
          authorizationConfig = {
            accessPointId = local.ap_dep_id
          }
        }
      }
    ]
    environment = concat(
      [
        {
          name  = "USING_EFS"
          value = "true"
        },
        {
          name  = "ZARR_BACKUP_DIR"
          value = "/var/oco_pipeline_zarr_state"
        }
      ],
      var.metrics_profile_rate != -1 ? [
        {
          name  = "METRICS_PROFILE_RATE"
          value = tostring(var.metrics_profile_rate)
        }
      ] : [],
      var.interpolate_max_parallel_global != -1 ? [
        {
          name  = "INTERP_MAX_PARALLEL"
          value = tostring(var.interpolate_max_parallel_global)
        }
      ] : []
    )
    mountPoints = [
      {
        containerPath = "/var"
        readOnly      = false
        sourceVolume  = "oco-efs"
      }
    ]
    ulimits = []
    resourceRequirements = [
      {
        value = "16.0"
        type  = "VCPU"
      },
      {
        value = "122880"
        type  = "MEMORY"
      }
    ]
    logConfiguration = {
      logDriver = "awslogs"
      options = {
        awslogs-group = aws_cloudwatch_log_group.log_group.name
      }
      secretOptions = []
    }
    secrets = []
    fargatePlatformConfiguration = {
      platformVersion = "LATEST"
    }
    ephemeralStorage = {
      sizeInGiB = 50
    }
    runtimePlatform = {
      operatingSystemFamily = "LINUX"
      cpuArchitecture       = "X86_64"
    }
  })

  batch_definition_containerprops_push = jsonencode({
    image            = local.image
    command          = ["python", "/tools/s3Sync/sync.py"]
    jobRoleArn       = data.aws_iam_role.iam_task_role.arn
    executionRoleArn = data.aws_iam_role.iam_task_execution_role.arn
    volumes = [
      {
        name = "oco-efs"
        efsVolumeConfiguration = {
          fileSystemId      = local.fs_dep_id
          transitEncryption = "ENABLED"
          authorizationConfig = {
            accessPointId = local.ap_dep_id
          }
        }
      }
    ]
    environment = [
      {
        name  = "S3_BUCKET",
        value = var.s3_bucket
      },
      {
        name  = "S3_ROOT_PREFIX",
        value = var.s3_outputs_prefix
      },
      {
        name  = "RC_FILE_OVERRIDE",
        value = "/var/pipeline-rc.yaml"
      },
      {
        name  = "COG_DIR_S3",
        value = var.output_ds_name
      }
    ]
    mountPoints = [
      {
        containerPath = "/var"
        readOnly      = false
        sourceVolume  = "oco-efs"
      }
    ]
    ulimits = []
    resourceRequirements = [
      {
        value = "4.0"
        type  = "VCPU"
      },
      {
        value = "16384"
        type  = "MEMORY"
      }
    ]
    logConfiguration = {
      logDriver = "awslogs"
      options = {
        awslogs-group = aws_cloudwatch_log_group.log_group.name
      }
      secretOptions = []
    }
    secrets = []
    fargatePlatformConfiguration = {
      platformVersion = "LATEST"
    }
    runtimePlatform = {
      operatingSystemFamily = "LINUX"
      cpuArchitecture       = "X86_64"
    }
  })

  batch_definition_containerprops_restore = jsonencode({
    image            = local.image
    command          = ["python", "/tools/repair/repair.py", "--rc", "/var/pipeline-rc.yaml"]
    jobRoleArn       = data.aws_iam_role.iam_task_role.arn
    executionRoleArn = data.aws_iam_role.iam_task_execution_role.arn
    volumes = [
      {
        name = "oco-efs"
        efsVolumeConfiguration = {
          fileSystemId      = local.fs_dep_id
          transitEncryption = "ENABLED"
          authorizationConfig = {
            accessPointId = local.ap_dep_id
          }
        }
      }
    ]
    environment = [
      {
        name  = "ZARR_BACKUP_DIR",
        value = "/var/oco_pipeline_zarr_state"
      }
    ]
    mountPoints = [
      {
        containerPath = "/var"
        readOnly      = false
        sourceVolume  = "oco-efs"
      }
    ]
    ulimits = []
    resourceRequirements = [
      {
        value = "4.0"
        type  = "VCPU"
      },
      {
        value = "16384"
        type  = "MEMORY"
      }
    ]
    logConfiguration = {
      logDriver = "awslogs"
      options = {
        awslogs-group = aws_cloudwatch_log_group.log_group.name
      }
      secretOptions = []
    }
    secrets = []
    fargatePlatformConfiguration = {
      platformVersion = "LATEST"
    }
    ephemeralStorage = {
      sizeInGiB = 35
    }
    runtimePlatform = {
      operatingSystemFamily = "LINUX"
      cpuArchitecture       = "X86_64"
    }
  })
<<<<<<< HEAD
=======

  sfn_definition = <<EOF
{
  "StartAt": "check_executions",
  "States": {
    "check_executions": {
      "Type": "Task",
      "Next": "concurrency_check",
      "Parameters": {
        "StateMachineArn": "arn:${data.aws_partition.current.id}:states:${data.aws_region.current.name}:${data.aws_caller_identity.current.account_id}:stateMachine:${local.sfn_name}",
        "StatusFilter": "RUNNING"
      },
      "Resource": "arn:aws:states:::aws-sdk:sfn:listExecutions",
      "Comment": "List all running executions of this state machine",
      "ResultSelector": {
        "runningExecutionsCount.$": "States.ArrayLength($.Executions)",
        "firstExecution.$": "$.Executions[-1:]"
      },
      "ResultPath": "$.TaskResult"
    },
    "concurrency_check": {
      "Type": "Choice",
      "Choices": [
        {
          "And": [
            {
              "Variable": "$.TaskResult.firstExecution[0].Name",
              "StringEqualsPath": "$$.Execution.Name"
            }
          ],
          "Next": "init",
          "Comment": "We're good. This is the first/only current execution."
        }
      ],
      "Default": "SKIP_CONCURRENT_EXECUTION",
      "Comment": "Check that this is the first running execution"
    },
    "SKIP_CONCURRENT_EXECUTION": {
      "Type": "Succeed",
      "Comment": "We don't want this state machine to be run concurrently, so just exit this execution here"
    },
    "init": {
      "Type": "Task",
      "Resource": "arn:aws:states:::lambda:invoke",
      "OutputPath": "$.Payload",
      "Parameters": {
        "FunctionName": "${aws_lambda_function.init_lambda.arn}"
      },
      "Retry": [
        {
          "ErrorEquals": [
            "States.ALL"
          ],
          "IntervalSeconds": 1,
          "MaxAttempts": 3,
          "BackoffRate": 2,
          "Comment": "This really shouldn't ever fail (but has). Retry a couple times"
        }
      ],
      "Next": "cmr_searches",
      "Comment": "Copies RC template from S3 to EFS\nPurges granule stage dir and other temp files in EFS",
      "Catch": [
        {
          "ErrorEquals": [
            "States.ALL"
          ],
          "Next": "cmr_searches",
          "Comment": "If this fails, it's likely not a very big deal, try to proceed without"
        }
      ]
    },
    "cmr_searches": {
      "Type": "Parallel",
      "Next": "stac_filter",
      "Branches": [
        {
          "StartAt": "cmr_search_oco2",
          "States": {
            "cmr_search_oco2": {
              "Type": "Task",
              "Resource": "arn:aws:states:::batch:submitJob.sync",
              "Parameters": {
                "JobName": "cmr_search",
                "JobDefinition": "${aws_batch_job_definition.batch_job_def_search.arn}",
                "JobQueue": "${aws_batch_job_queue.batch_queue.arn}",
                "ContainerOverrides": {
                  "Environment": [
                    {
                      "Name": "OUTPUT_FILE",
                      "Value": "/tmp/cmr-results-oco2.json"
                    },
                    {
                      "Name": "COLLECTION_ID",
                      "Value": "C2912085112-GES_DISC"
                    }
                  ]
                }
              },
              "Comment": "Queries CMR for granules in collection",
              "Catch": [
                {
                  "ErrorEquals": [
                    "States.ALL"
                  ],
                  "Next": "oco2_search_fail",
                  "Comment": "General error catch"
                }
              ],
              "Next": "err_check_0_oco2"
            },
            "err_check_0_oco2": {
              "Type": "Choice",
              "Choices": [
                {
                  "Variable": "$.Container.ExitCode",
                  "NumericEquals": 0,
                  "Next": "oco2_search_success"
                }
              ],
              "Default": "oco2_search_fail"
            },
            "oco2_search_success": {
              "Type": "Succeed"
            },
            "oco2_search_fail": {
              "Type": "Fail"
            }
          }
        },
        {
          "StartAt": "cmr_search_oco3",
          "States": {
            "cmr_search_oco3": {
              "Type": "Task",
              "Resource": "arn:aws:states:::batch:submitJob.sync",
              "Parameters": {
                "JobName": "cmr_search",
                "JobDefinition": "${aws_batch_job_definition.batch_job_def_search.arn}",
                "JobQueue": "${aws_batch_job_queue.batch_queue.arn}"
              },
              "Comment": "Queries CMR for granules in collection",
              "Catch": [
                {
                  "ErrorEquals": [
                    "States.ALL"
                  ],
                  "Next": "oco3_search_fail",
                  "Comment": "General error catch"
                }
              ],
              "Next": "err_check_0_oco3"
            },
            "err_check_0_oco3": {
              "Type": "Choice",
              "Choices": [
                {
                  "Variable": "$.Container.ExitCode",
                  "NumericEquals": 0,
                  "Next": "oco3_search_success"
                }
              ],
              "Default": "oco3_search_fail"
            },
            "oco3_search_success": {
              "Type": "Succeed"
            },
            "oco3_search_fail": {
              "Type": "Fail"
            }
          }
        },
        {
          "StartAt": "cmr_search_oco3_sif",
          "States": {
            "cmr_search_oco3_sif": {
              "Type": "Task",
              "Resource": "arn:aws:states:::batch:submitJob.sync",
              "Parameters": {
                "JobName": "cmr_search",
                "JobDefinition": "${aws_batch_job_definition.batch_job_def_search.arn}",
                "JobQueue": "${aws_batch_job_queue.batch_queue.arn}",
                "ContainerOverrides": {
                  "Environment": [
                    {
                      "Name": "OUTPUT_FILE",
                      "Value": "/tmp/cmr-results-oco3_sif.json"
                    },
                    {
                      "Name": "COLLECTION_ID",
                      "Value": "C2910085832-GES_DISC"
                    }
                  ]
                }
              },
              "Comment": "Queries CMR for granules in collection",
              "Catch": [
                {
                  "ErrorEquals": [
                    "States.ALL"
                  ],
                  "Next": "oco3_sif_search_fail",
                  "Comment": "General error catch"
                }
              ],
              "Next": "err_check_0_oco3_sif"
            },
            "err_check_0_oco3_sif": {
              "Type": "Choice",
              "Choices": [
                {
                  "Variable": "$.Container.ExitCode",
                  "NumericEquals": 0,
                  "Next": "oco3_sif_search_success"
                }
              ],
              "Default": "oco3_sif_search_fail"
            },
            "oco3_sif_search_success": {
              "Type": "Succeed"
            },
            "oco3_sif_search_fail": {
              "Type": "Fail"
            }
          }
        }
      ],
      "Catch": [
        {
          "ErrorEquals": [
            "States.ALL"
          ],
          "Next": "fail_msg_search"
        }
      ]
    },
    "fail_msg_search": {
      "Type": "Pass",
      "Next": "notify_fail_general",
      "Result": {
        "Message": "CMR search failed"
      },
      "Comment": "SNS message formatting"
    },
    "stac_filter": {
      "Type": "Task",
      "Resource": "arn:aws:states:::lambda:invoke",
      "OutputPath": "$.Payload",
      "Parameters": {
        "FunctionName": "${aws_lambda_function.transform_lambda.arn}",
        "Payload": {
          "phase": 1
        }
      },
      "Retry": [
        {
          "ErrorEquals": [
            "Lambda.ServiceException",
            "Lambda.AWSLambdaException",
            "Lambda.SdkClientException",
            "Lambda.TooManyRequestsException"
          ],
          "IntervalSeconds": 1,
          "MaxAttempts": 3,
          "BackoffRate": 2
        }
      ],
      "Next": "err_check_1",
      "Comment": "Filter out granules that have already been processed according to state file on EFS. Also truncate if desired to limit batch size."
    },
    "err_check_1": {
      "Type": "Choice",
      "Default": "fail_msg_filter",
      "Choices": [
        {
          "Variable": "$.ExitCode",
          "NumericEquals": 0,
          "Next": "stage_granules",
          "Comment": "Completed ok?"
        },
        {
          "Variable": "$.ExitCode",
          "NumericEquals": 255,
          "Next": "NO_NEW_DATA",
          "Comment": "Nothing new, so we're done here"
        }
      ],
      "Comment": "Check if previous step completed successfully"
    },
    "fail_msg_filter": {
      "Type": "Pass",
      "Next": "notify_fail_general",
      "Result": {
        "Message": "Unable to filter granules"
      },
      "Comment": "SNS message formatting"
    },
    "notify_fail_general": {
      "Type": "Task",
      "Resource": "arn:aws:states:::aws-sdk:sns:publish",
      "Parameters": {
        "TopicArn": "${aws_sns_topic.oco3-transform-notify.arn}",
        "Message.$": "$.Message",
        "Subject": "OCO-3 Processing failed${local.sns_subject_ws_id}"
      },
      "Next": "FAIL_GENERAL",
      "Comment": "Publish a message to SNS that we've failed"
    },
    "FAIL_GENERAL": {
      "Type": "Fail",
      "Error": "FAIL_GENERAL",
      "Cause": "Any non-critical failure (ie, failing outside of a final Zarr write)",
      "Comment": "General failure"
    },
    "stage_granules": {
      "Type": "Task",
      "Resource": "arn:aws:states:::batch:submitJob.sync",
      "Parameters": {
        "JobName": "granule_stage",
        "JobDefinition": "${aws_batch_job_definition.batch_job_def_stage.arn}",
        "JobQueue": "${aws_batch_job_queue.batch_queue.arn}"
      },
      "Next": "err_check_2",
      "Comment": "Download the granules to be processed to EFS",
      "Catch": [
        {
          "ErrorEquals": [
            "States.TaskFailed"
          ],
          "Next": "fail_msg_stage",
          "Comment": "General error catch"
        }
      ]
    },
    "err_check_2": {
      "Type": "Choice",
      "Choices": [
        {
          "Variable": "$.Container.ExitCode",
          "NumericEquals": 0,
          "Next": "rc_prep"
        }
      ],
      "Default": "fail_msg_stage",
      "Comment": "Check if previous step completed successfully"
    },
    "fail_msg_stage": {
      "Type": "Pass",
      "Next": "notify_fail_general",
      "Result": {
        "Message": "Granule download failed"
      },
      "Comment": "SNS message formatting"
    },
    "rc_prep": {
      "Type": "Task",
      "Resource": "arn:aws:states:::lambda:invoke",
      "OutputPath": "$.Payload",
      "Parameters": {
        "FunctionName": "${aws_lambda_function.transform_lambda.arn}",
        "Payload": {
          "phase": 2
        }
      },
      "Retry": [
        {
          "ErrorEquals": [
            "Lambda.ServiceException",
            "Lambda.AWSLambdaException",
            "Lambda.SdkClientException",
            "Lambda.TooManyRequestsException"
          ],
          "IntervalSeconds": 1,
          "MaxAttempts": 3,
          "BackoffRate": 2
        }
      ],
      "Next": "err_check_3",
      "Comment": "Produce job config file for data process container"
    },
    "err_check_3": {
      "Type": "Choice",
      "Choices": [
        {
          "Variable": "$.ExitCode",
          "NumericEquals": 0,
          "Next": "process_data"
        }
      ],
      "Default": "fail_msg_prep",
      "Comment": "Check if previous step completed successfully"
    },
    "fail_msg_prep": {
      "Type": "Pass",
      "Next": "notify_fail_general",
      "Result": {
        "Message": "Data staging failed or some other error occurred when preparing processing step run configuration YAML file"
      },
      "Comment": "SNS message formatting"
    },
    "process_data": {
      "Type": "Task",
      "Resource": "arn:aws:states:::batch:submitJob.sync",
      "Parameters": {
        "JobDefinition": "${aws_batch_job_definition.batch_job_def_process.arn}",
        "JobQueue": "${aws_batch_job_queue.batch_queue.arn}",
        "JobName": "process_pipeline"
      },
      "Next": "err_check_4",
      "Comment": "Process input data and write to S3",
      "Catch": [
        {
          "ErrorEquals": [
            "States.TaskFailed"
          ],
          "Next": "pipeline_fail_eval",
          "Comment": "General error catch"
        }
      ]
    },
    "err_check_4": {
      "Type": "Choice",
      "Choices": [
        {
          "Variable": "$.Container.ExitCode",
          "NumericEquals": 0,
          "Next": "s3_sync",
          "Comment": "Completed ok?"
        }
      ],
      "Default": "pipeline_fail_eval",
      "Comment": "Check if previous step completed successfully"
    },
    "s3_sync": {
      "Type": "Task",
      "Resource": "arn:aws:states:::batch:submitJob.sync",
      "Parameters": {
        "JobName": "s3_sync",
        "JobDefinition": "${aws_batch_job_definition.batch_job_def_push.arn}",
        "JobQueue": "${aws_batch_job_queue.batch_queue.arn}"
      },
      "Next": "cleanup",
      "Retry": [
        {
          "ErrorEquals": [
            "States.ALL"
          ],
          "BackoffRate": 2,
          "IntervalSeconds": 1,
          "MaxAttempts": 3,
          "Comment": "Keep attempting to push to S3 if something goes wrong."
        }
      ],
      "Catch": [
        {
          "ErrorEquals": [
            "States.ALL"
          ],
          "Comment": "Cannot push to S3 for some reason...",
          "Next": "cleanup_failed_bad_push"
        }
      ],
      "Comment": "If the process job wrote to EFS as an intermediate store, sync the EFS output to S3"
    },
    "cleanup_failed_bad_push": {
      "Type": "Task",
      "Resource": "arn:aws:states:::lambda:invoke",
      "OutputPath": "$.Payload",
      "Parameters": {
        "Payload": {
          "phase": 4
        },
        "FunctionName": "${aws_lambda_function.transform_lambda.arn}"
      },
      "Retry": [
        {
          "ErrorEquals": [
            "Lambda.ServiceException",
            "Lambda.AWSLambdaException",
            "Lambda.SdkClientException",
            "Lambda.TooManyRequestsException"
          ],
          "IntervalSeconds": 1,
          "MaxAttempts": 3,
          "BackoffRate": 2
        }
      ],
      "Next": "fail_msg_bad_push",
      "Comment": "Was unable to sync. Cleanup but do not update state. (TODO: This is probably the wrong course of action as the next run will add a duplicate section to the data in EFS. Try to come up with a better course of action for sync failure.)"
    },
    "fail_msg_bad_push": {
      "Type": "Pass",
      "Next": "notify_fail_general",
      "Result": {
        "Message": "Failed to push data to S3"
      },
      "Comment": "SNS message formatting"
    },
    "pipeline_fail_eval": {
      "Type": "Task",
      "Resource": "arn:aws:states:::lambda:invoke",
      "OutputPath": "$.Payload",
      "Parameters": {
        "Payload.$": "$",
        "FunctionName": "${aws_lambda_function.eval_lambda.arn}"
      },
      "Retry": [
        {
          "ErrorEquals": [
            "Lambda.ServiceException",
            "Lambda.AWSLambdaException",
            "Lambda.SdkClientException",
            "Lambda.TooManyRequestsException"
          ],
          "IntervalSeconds": 1,
          "MaxAttempts": 3,
          "BackoffRate": 2
        }
      ],
      "Next": "fail_type_check",
      "Comment": "Checks if zarr backup info file exists. If it does, this indicates a critical failure during final result write and the data is most likely corrupted and a backup will need to be restored."
    },
    "fail_type_check": {
      "Type": "Choice",
      "Choices": [
        {
          "Variable": "$.FailureType",
          "StringEquals": "CRITICAL",
          "Next": "restore_backup",
          "Comment": "Failed critically"
        }
      ],
      "Default": "cleanup_failed",
      "Comment": "Branch based on failure type"
    },
    "cleanup_failed": {
      "Type": "Task",
      "Resource": "arn:aws:states:::lambda:invoke",
      "OutputPath": "$.Payload",
      "Parameters": {
        "FunctionName": "${aws_lambda_function.transform_lambda.arn}",
        "Payload": {
          "phase": 4
        }
      },
      "Retry": [
        {
          "ErrorEquals": [
            "Lambda.ServiceException",
            "Lambda.AWSLambdaException",
            "Lambda.SdkClientException",
            "Lambda.TooManyRequestsException"
          ],
          "IntervalSeconds": 1,
          "MaxAttempts": 3,
          "BackoffRate": 2
        }
      ],
      "Next": "fail_msg_pipeline",
      "Comment": "PIpeline failed, clean up but do not update state"
    },
    "restore_backup": {
      "Type": "Task",
      "Resource": "arn:aws:states:::batch:submitJob.sync",
      "Parameters": {
        "JobName": "backup_restore",
        "JobDefinition": "${aws_batch_job_definition.batch_job_def_restore.arn}",
        "JobQueue": "${aws_batch_job_queue.batch_queue.arn}"
      },
      "Next": "err_check_5",
      "Catch": [
        {
          "ErrorEquals": [
            "States.ALL"
          ],
          "Next": "get_trigger_schedule",
          "Comment": "General error catch"
        }
      ],
      "Comment": "Attempts to replace corrupted zarr stores with backups in S3 at the locations given in the file on EFS"
    },
    "err_check_5": {
      "Type": "Choice",
      "Choices": [
        {
          "Variable": "$.Container.ExitCode",
          "NumericEquals": 0,
          "Next": "cleanup_failed_post_crit",
          "Comment": "Restored ok?"
        }
      ],
      "Default": "get_trigger_schedule",
      "Comment": "Was the backup restore successful?"
    },
    "cleanup_failed_post_crit": {
      "Type": "Task",
      "Resource": "arn:aws:states:::lambda:invoke",
      "OutputPath": "$.Payload",
      "Parameters": {
        "FunctionName": "${aws_lambda_function.transform_lambda.arn}",
        "Payload": {
          "phase": 4
        }
      },
      "Retry": [
        {
          "ErrorEquals": [
            "Lambda.ServiceException",
            "Lambda.AWSLambdaException",
            "Lambda.SdkClientException",
            "Lambda.TooManyRequestsException"
          ],
          "IntervalSeconds": 1,
          "MaxAttempts": 3,
          "BackoffRate": 2
        }
      ],
      "Next": "fail_msg_backup",
      "Comment": "The data is ok, but this run still failed, clean up files but do not update state file"
    },
    "fail_msg_backup": {
      "Type": "Pass",
      "Next": "notify_fail_general",
      "Result": {
        "Message": "Data processing failed during critical phase. Output data was restored from backup successfully."
      },
      "Comment": "SNS message formatting"
    },
    "get_trigger_schedule": {
      "Type": "Task",
      "Next": "disable_trigger_schedule",
      "Parameters": {
        "Name": "${local.schedule_name}"
      },
      "Resource": "arn:aws:states:::aws-sdk:scheduler:getSchedule",
      "Comment": "Needed to fill the required params in the update step",
      "Catch": [
        {
          "ErrorEquals": [
            "States.ALL"
          ],
          "Next": "notify_fail_critical_no_disable"
        }
      ]
    },
    "disable_trigger_schedule": {
      "Type": "Task",
      "Next": "notify_fail_critical",
      "Parameters": {
        "ActionAfterCompletion.$": "$.ActionAfterCompletion",
        "Description.$": "$.Description",
        "FlexibleTimeWindow": {
          "Mode.$": "$.FlexibleTimeWindow.Mode"
        },
        "GroupName.$": "$.GroupName",
        "Name.$": "$.Name",
        "ScheduleExpression.$": "$.ScheduleExpression",
        "ScheduleExpressionTimezone.$": "$.ScheduleExpressionTimezone",
        "Target": {
          "Arn.$": "$.Target.Arn",
          "RoleArn.$": "$.Target.RoleArn",
          "RetryPolicy": {
            "MaximumEventAgeInSeconds.$": "$.Target.RetryPolicy.MaximumEventAgeInSeconds",
            "MaximumRetryAttempts.$": "$.Target.RetryPolicy.MaximumRetryAttempts"
          }
        },
        "State": "DISABLED"
      },
      "Resource": "arn:aws:states:::aws-sdk:scheduler:updateSchedule",
      "Catch": [
        {
          "ErrorEquals": [
            "States.ALL"
          ],
          "Next": "notify_fail_critical_no_disable",
          "Comment": "Couldn't update"
        }
      ],
      "Comment": "Disable EventBridge schedule that triggers this state machine."
    },
    "notify_fail_critical_no_disable": {
      "Type": "Task",
      "Resource": "arn:aws:states:::aws-sdk:sns:publish",
      "Parameters": {
        "TopicArn": "${aws_sns_topic.oco3-transform-notify.arn}",
        "Message": "OCO-3 pipeline failed during final result write. This very likely caused the output data to be corrupted. Tried and failed to restore from backup. No further data will be processed until this is manually evaluated.\nWas unable to disable automatic trigger; will only get worse. Intervention is REQUIRED.",
        "Subject": "[CRITICAL] OCO-3 Processing failed during result write - Could not disable${local.sns_subject_ws_id}"
      },
      "Next": "FAIL_CRITICAL",
      "Comment": "Publish a message to SNS that we've failed at a really really bad time AND failed to prevent making it worse"
    },
    "notify_fail_critical": {
      "Type": "Task",
      "Resource": "arn:aws:states:::aws-sdk:sns:publish",
      "Parameters": {
        "TopicArn": "${aws_sns_topic.oco3-transform-notify.arn}",
        "Message": "OCO-3 pipeline failed during final result write. This very likely caused the output data to be corrupted. Tried and failed to restore from backup. No further data will be processed until this is manually evaluated.",
        "Subject": "[CRITICAL] OCO-3 Processing failed during result write${local.sns_subject_ws_id}"
      },
      "Next": "FAIL_CRITICAL",
      "Comment": "Publish a message to SNS that we've failed at a really really bad time"
    },
    "FAIL_CRITICAL": {
      "Type": "Fail",
      "Error": "FAIL_CRITICAL",
      "Cause": "Failed during final Zarr write but could not restore backup. The output data is corrupted or gone.",
      "Comment": "Critical failure. Really do not want to be here!"
    },
    "fail_msg_pipeline": {
      "Type": "Pass",
      "Next": "notify_fail_general",
      "Result": {
        "Message": "Data processing failed at a non-critical point"
      },
      "Comment": "SNS message formatting"
    },
    "cleanup": {
      "Type": "Task",
      "Resource": "arn:aws:states:::lambda:invoke",
      "OutputPath": "$.Payload",
      "Parameters": {
        "FunctionName": "${aws_lambda_function.transform_lambda.arn}",
        "Payload": {
          "phase": 3
        }
      },
      "Retry": [
        {
          "ErrorEquals": [
            "Lambda.ServiceException",
            "Lambda.AWSLambdaException",
            "Lambda.SdkClientException",
            "Lambda.TooManyRequestsException"
          ],
          "IntervalSeconds": 1,
          "MaxAttempts": 3,
          "BackoffRate": 2
        }
      ],
      "Next": "SUCCESS",
      "Comment": "Delete staged granules, and temp files from EFS\nUpdate state JSON with granules that were processed"
    },
    "SUCCESS": {
      "Type": "Succeed",
      "Comment": "We're done, successfully! "
    },
    "NO_NEW_DATA": {
      "Type": "Succeed",
      "Comment": "There's nothing new to process..."
    }
  },
  "Comment": "Queries NASA Earthdata CMR for OCO-3 data granules, filters out a list of granules to be processed based on a state file in EFS and an optional, configurable limit, download the files to EFS, then process them into gridded SAM data, which is written as Zarr to S3. Downloaded data and temp files are then cleaned up. If a stage fails, a notice message is published to SNS."
}
EOF
>>>>>>> 997a9ff5
}<|MERGE_RESOLUTION|>--- conflicted
+++ resolved
@@ -489,760 +489,4 @@
       cpuArchitecture       = "X86_64"
     }
   })
-<<<<<<< HEAD
-=======
-
-  sfn_definition = <<EOF
-{
-  "StartAt": "check_executions",
-  "States": {
-    "check_executions": {
-      "Type": "Task",
-      "Next": "concurrency_check",
-      "Parameters": {
-        "StateMachineArn": "arn:${data.aws_partition.current.id}:states:${data.aws_region.current.name}:${data.aws_caller_identity.current.account_id}:stateMachine:${local.sfn_name}",
-        "StatusFilter": "RUNNING"
-      },
-      "Resource": "arn:aws:states:::aws-sdk:sfn:listExecutions",
-      "Comment": "List all running executions of this state machine",
-      "ResultSelector": {
-        "runningExecutionsCount.$": "States.ArrayLength($.Executions)",
-        "firstExecution.$": "$.Executions[-1:]"
-      },
-      "ResultPath": "$.TaskResult"
-    },
-    "concurrency_check": {
-      "Type": "Choice",
-      "Choices": [
-        {
-          "And": [
-            {
-              "Variable": "$.TaskResult.firstExecution[0].Name",
-              "StringEqualsPath": "$$.Execution.Name"
-            }
-          ],
-          "Next": "init",
-          "Comment": "We're good. This is the first/only current execution."
-        }
-      ],
-      "Default": "SKIP_CONCURRENT_EXECUTION",
-      "Comment": "Check that this is the first running execution"
-    },
-    "SKIP_CONCURRENT_EXECUTION": {
-      "Type": "Succeed",
-      "Comment": "We don't want this state machine to be run concurrently, so just exit this execution here"
-    },
-    "init": {
-      "Type": "Task",
-      "Resource": "arn:aws:states:::lambda:invoke",
-      "OutputPath": "$.Payload",
-      "Parameters": {
-        "FunctionName": "${aws_lambda_function.init_lambda.arn}"
-      },
-      "Retry": [
-        {
-          "ErrorEquals": [
-            "States.ALL"
-          ],
-          "IntervalSeconds": 1,
-          "MaxAttempts": 3,
-          "BackoffRate": 2,
-          "Comment": "This really shouldn't ever fail (but has). Retry a couple times"
-        }
-      ],
-      "Next": "cmr_searches",
-      "Comment": "Copies RC template from S3 to EFS\nPurges granule stage dir and other temp files in EFS",
-      "Catch": [
-        {
-          "ErrorEquals": [
-            "States.ALL"
-          ],
-          "Next": "cmr_searches",
-          "Comment": "If this fails, it's likely not a very big deal, try to proceed without"
-        }
-      ]
-    },
-    "cmr_searches": {
-      "Type": "Parallel",
-      "Next": "stac_filter",
-      "Branches": [
-        {
-          "StartAt": "cmr_search_oco2",
-          "States": {
-            "cmr_search_oco2": {
-              "Type": "Task",
-              "Resource": "arn:aws:states:::batch:submitJob.sync",
-              "Parameters": {
-                "JobName": "cmr_search",
-                "JobDefinition": "${aws_batch_job_definition.batch_job_def_search.arn}",
-                "JobQueue": "${aws_batch_job_queue.batch_queue.arn}",
-                "ContainerOverrides": {
-                  "Environment": [
-                    {
-                      "Name": "OUTPUT_FILE",
-                      "Value": "/tmp/cmr-results-oco2.json"
-                    },
-                    {
-                      "Name": "COLLECTION_ID",
-                      "Value": "C2912085112-GES_DISC"
-                    }
-                  ]
-                }
-              },
-              "Comment": "Queries CMR for granules in collection",
-              "Catch": [
-                {
-                  "ErrorEquals": [
-                    "States.ALL"
-                  ],
-                  "Next": "oco2_search_fail",
-                  "Comment": "General error catch"
-                }
-              ],
-              "Next": "err_check_0_oco2"
-            },
-            "err_check_0_oco2": {
-              "Type": "Choice",
-              "Choices": [
-                {
-                  "Variable": "$.Container.ExitCode",
-                  "NumericEquals": 0,
-                  "Next": "oco2_search_success"
-                }
-              ],
-              "Default": "oco2_search_fail"
-            },
-            "oco2_search_success": {
-              "Type": "Succeed"
-            },
-            "oco2_search_fail": {
-              "Type": "Fail"
-            }
-          }
-        },
-        {
-          "StartAt": "cmr_search_oco3",
-          "States": {
-            "cmr_search_oco3": {
-              "Type": "Task",
-              "Resource": "arn:aws:states:::batch:submitJob.sync",
-              "Parameters": {
-                "JobName": "cmr_search",
-                "JobDefinition": "${aws_batch_job_definition.batch_job_def_search.arn}",
-                "JobQueue": "${aws_batch_job_queue.batch_queue.arn}"
-              },
-              "Comment": "Queries CMR for granules in collection",
-              "Catch": [
-                {
-                  "ErrorEquals": [
-                    "States.ALL"
-                  ],
-                  "Next": "oco3_search_fail",
-                  "Comment": "General error catch"
-                }
-              ],
-              "Next": "err_check_0_oco3"
-            },
-            "err_check_0_oco3": {
-              "Type": "Choice",
-              "Choices": [
-                {
-                  "Variable": "$.Container.ExitCode",
-                  "NumericEquals": 0,
-                  "Next": "oco3_search_success"
-                }
-              ],
-              "Default": "oco3_search_fail"
-            },
-            "oco3_search_success": {
-              "Type": "Succeed"
-            },
-            "oco3_search_fail": {
-              "Type": "Fail"
-            }
-          }
-        },
-        {
-          "StartAt": "cmr_search_oco3_sif",
-          "States": {
-            "cmr_search_oco3_sif": {
-              "Type": "Task",
-              "Resource": "arn:aws:states:::batch:submitJob.sync",
-              "Parameters": {
-                "JobName": "cmr_search",
-                "JobDefinition": "${aws_batch_job_definition.batch_job_def_search.arn}",
-                "JobQueue": "${aws_batch_job_queue.batch_queue.arn}",
-                "ContainerOverrides": {
-                  "Environment": [
-                    {
-                      "Name": "OUTPUT_FILE",
-                      "Value": "/tmp/cmr-results-oco3_sif.json"
-                    },
-                    {
-                      "Name": "COLLECTION_ID",
-                      "Value": "C2910085832-GES_DISC"
-                    }
-                  ]
-                }
-              },
-              "Comment": "Queries CMR for granules in collection",
-              "Catch": [
-                {
-                  "ErrorEquals": [
-                    "States.ALL"
-                  ],
-                  "Next": "oco3_sif_search_fail",
-                  "Comment": "General error catch"
-                }
-              ],
-              "Next": "err_check_0_oco3_sif"
-            },
-            "err_check_0_oco3_sif": {
-              "Type": "Choice",
-              "Choices": [
-                {
-                  "Variable": "$.Container.ExitCode",
-                  "NumericEquals": 0,
-                  "Next": "oco3_sif_search_success"
-                }
-              ],
-              "Default": "oco3_sif_search_fail"
-            },
-            "oco3_sif_search_success": {
-              "Type": "Succeed"
-            },
-            "oco3_sif_search_fail": {
-              "Type": "Fail"
-            }
-          }
-        }
-      ],
-      "Catch": [
-        {
-          "ErrorEquals": [
-            "States.ALL"
-          ],
-          "Next": "fail_msg_search"
-        }
-      ]
-    },
-    "fail_msg_search": {
-      "Type": "Pass",
-      "Next": "notify_fail_general",
-      "Result": {
-        "Message": "CMR search failed"
-      },
-      "Comment": "SNS message formatting"
-    },
-    "stac_filter": {
-      "Type": "Task",
-      "Resource": "arn:aws:states:::lambda:invoke",
-      "OutputPath": "$.Payload",
-      "Parameters": {
-        "FunctionName": "${aws_lambda_function.transform_lambda.arn}",
-        "Payload": {
-          "phase": 1
-        }
-      },
-      "Retry": [
-        {
-          "ErrorEquals": [
-            "Lambda.ServiceException",
-            "Lambda.AWSLambdaException",
-            "Lambda.SdkClientException",
-            "Lambda.TooManyRequestsException"
-          ],
-          "IntervalSeconds": 1,
-          "MaxAttempts": 3,
-          "BackoffRate": 2
-        }
-      ],
-      "Next": "err_check_1",
-      "Comment": "Filter out granules that have already been processed according to state file on EFS. Also truncate if desired to limit batch size."
-    },
-    "err_check_1": {
-      "Type": "Choice",
-      "Default": "fail_msg_filter",
-      "Choices": [
-        {
-          "Variable": "$.ExitCode",
-          "NumericEquals": 0,
-          "Next": "stage_granules",
-          "Comment": "Completed ok?"
-        },
-        {
-          "Variable": "$.ExitCode",
-          "NumericEquals": 255,
-          "Next": "NO_NEW_DATA",
-          "Comment": "Nothing new, so we're done here"
-        }
-      ],
-      "Comment": "Check if previous step completed successfully"
-    },
-    "fail_msg_filter": {
-      "Type": "Pass",
-      "Next": "notify_fail_general",
-      "Result": {
-        "Message": "Unable to filter granules"
-      },
-      "Comment": "SNS message formatting"
-    },
-    "notify_fail_general": {
-      "Type": "Task",
-      "Resource": "arn:aws:states:::aws-sdk:sns:publish",
-      "Parameters": {
-        "TopicArn": "${aws_sns_topic.oco3-transform-notify.arn}",
-        "Message.$": "$.Message",
-        "Subject": "OCO-3 Processing failed${local.sns_subject_ws_id}"
-      },
-      "Next": "FAIL_GENERAL",
-      "Comment": "Publish a message to SNS that we've failed"
-    },
-    "FAIL_GENERAL": {
-      "Type": "Fail",
-      "Error": "FAIL_GENERAL",
-      "Cause": "Any non-critical failure (ie, failing outside of a final Zarr write)",
-      "Comment": "General failure"
-    },
-    "stage_granules": {
-      "Type": "Task",
-      "Resource": "arn:aws:states:::batch:submitJob.sync",
-      "Parameters": {
-        "JobName": "granule_stage",
-        "JobDefinition": "${aws_batch_job_definition.batch_job_def_stage.arn}",
-        "JobQueue": "${aws_batch_job_queue.batch_queue.arn}"
-      },
-      "Next": "err_check_2",
-      "Comment": "Download the granules to be processed to EFS",
-      "Catch": [
-        {
-          "ErrorEquals": [
-            "States.TaskFailed"
-          ],
-          "Next": "fail_msg_stage",
-          "Comment": "General error catch"
-        }
-      ]
-    },
-    "err_check_2": {
-      "Type": "Choice",
-      "Choices": [
-        {
-          "Variable": "$.Container.ExitCode",
-          "NumericEquals": 0,
-          "Next": "rc_prep"
-        }
-      ],
-      "Default": "fail_msg_stage",
-      "Comment": "Check if previous step completed successfully"
-    },
-    "fail_msg_stage": {
-      "Type": "Pass",
-      "Next": "notify_fail_general",
-      "Result": {
-        "Message": "Granule download failed"
-      },
-      "Comment": "SNS message formatting"
-    },
-    "rc_prep": {
-      "Type": "Task",
-      "Resource": "arn:aws:states:::lambda:invoke",
-      "OutputPath": "$.Payload",
-      "Parameters": {
-        "FunctionName": "${aws_lambda_function.transform_lambda.arn}",
-        "Payload": {
-          "phase": 2
-        }
-      },
-      "Retry": [
-        {
-          "ErrorEquals": [
-            "Lambda.ServiceException",
-            "Lambda.AWSLambdaException",
-            "Lambda.SdkClientException",
-            "Lambda.TooManyRequestsException"
-          ],
-          "IntervalSeconds": 1,
-          "MaxAttempts": 3,
-          "BackoffRate": 2
-        }
-      ],
-      "Next": "err_check_3",
-      "Comment": "Produce job config file for data process container"
-    },
-    "err_check_3": {
-      "Type": "Choice",
-      "Choices": [
-        {
-          "Variable": "$.ExitCode",
-          "NumericEquals": 0,
-          "Next": "process_data"
-        }
-      ],
-      "Default": "fail_msg_prep",
-      "Comment": "Check if previous step completed successfully"
-    },
-    "fail_msg_prep": {
-      "Type": "Pass",
-      "Next": "notify_fail_general",
-      "Result": {
-        "Message": "Data staging failed or some other error occurred when preparing processing step run configuration YAML file"
-      },
-      "Comment": "SNS message formatting"
-    },
-    "process_data": {
-      "Type": "Task",
-      "Resource": "arn:aws:states:::batch:submitJob.sync",
-      "Parameters": {
-        "JobDefinition": "${aws_batch_job_definition.batch_job_def_process.arn}",
-        "JobQueue": "${aws_batch_job_queue.batch_queue.arn}",
-        "JobName": "process_pipeline"
-      },
-      "Next": "err_check_4",
-      "Comment": "Process input data and write to S3",
-      "Catch": [
-        {
-          "ErrorEquals": [
-            "States.TaskFailed"
-          ],
-          "Next": "pipeline_fail_eval",
-          "Comment": "General error catch"
-        }
-      ]
-    },
-    "err_check_4": {
-      "Type": "Choice",
-      "Choices": [
-        {
-          "Variable": "$.Container.ExitCode",
-          "NumericEquals": 0,
-          "Next": "s3_sync",
-          "Comment": "Completed ok?"
-        }
-      ],
-      "Default": "pipeline_fail_eval",
-      "Comment": "Check if previous step completed successfully"
-    },
-    "s3_sync": {
-      "Type": "Task",
-      "Resource": "arn:aws:states:::batch:submitJob.sync",
-      "Parameters": {
-        "JobName": "s3_sync",
-        "JobDefinition": "${aws_batch_job_definition.batch_job_def_push.arn}",
-        "JobQueue": "${aws_batch_job_queue.batch_queue.arn}"
-      },
-      "Next": "cleanup",
-      "Retry": [
-        {
-          "ErrorEquals": [
-            "States.ALL"
-          ],
-          "BackoffRate": 2,
-          "IntervalSeconds": 1,
-          "MaxAttempts": 3,
-          "Comment": "Keep attempting to push to S3 if something goes wrong."
-        }
-      ],
-      "Catch": [
-        {
-          "ErrorEquals": [
-            "States.ALL"
-          ],
-          "Comment": "Cannot push to S3 for some reason...",
-          "Next": "cleanup_failed_bad_push"
-        }
-      ],
-      "Comment": "If the process job wrote to EFS as an intermediate store, sync the EFS output to S3"
-    },
-    "cleanup_failed_bad_push": {
-      "Type": "Task",
-      "Resource": "arn:aws:states:::lambda:invoke",
-      "OutputPath": "$.Payload",
-      "Parameters": {
-        "Payload": {
-          "phase": 4
-        },
-        "FunctionName": "${aws_lambda_function.transform_lambda.arn}"
-      },
-      "Retry": [
-        {
-          "ErrorEquals": [
-            "Lambda.ServiceException",
-            "Lambda.AWSLambdaException",
-            "Lambda.SdkClientException",
-            "Lambda.TooManyRequestsException"
-          ],
-          "IntervalSeconds": 1,
-          "MaxAttempts": 3,
-          "BackoffRate": 2
-        }
-      ],
-      "Next": "fail_msg_bad_push",
-      "Comment": "Was unable to sync. Cleanup but do not update state. (TODO: This is probably the wrong course of action as the next run will add a duplicate section to the data in EFS. Try to come up with a better course of action for sync failure.)"
-    },
-    "fail_msg_bad_push": {
-      "Type": "Pass",
-      "Next": "notify_fail_general",
-      "Result": {
-        "Message": "Failed to push data to S3"
-      },
-      "Comment": "SNS message formatting"
-    },
-    "pipeline_fail_eval": {
-      "Type": "Task",
-      "Resource": "arn:aws:states:::lambda:invoke",
-      "OutputPath": "$.Payload",
-      "Parameters": {
-        "Payload.$": "$",
-        "FunctionName": "${aws_lambda_function.eval_lambda.arn}"
-      },
-      "Retry": [
-        {
-          "ErrorEquals": [
-            "Lambda.ServiceException",
-            "Lambda.AWSLambdaException",
-            "Lambda.SdkClientException",
-            "Lambda.TooManyRequestsException"
-          ],
-          "IntervalSeconds": 1,
-          "MaxAttempts": 3,
-          "BackoffRate": 2
-        }
-      ],
-      "Next": "fail_type_check",
-      "Comment": "Checks if zarr backup info file exists. If it does, this indicates a critical failure during final result write and the data is most likely corrupted and a backup will need to be restored."
-    },
-    "fail_type_check": {
-      "Type": "Choice",
-      "Choices": [
-        {
-          "Variable": "$.FailureType",
-          "StringEquals": "CRITICAL",
-          "Next": "restore_backup",
-          "Comment": "Failed critically"
-        }
-      ],
-      "Default": "cleanup_failed",
-      "Comment": "Branch based on failure type"
-    },
-    "cleanup_failed": {
-      "Type": "Task",
-      "Resource": "arn:aws:states:::lambda:invoke",
-      "OutputPath": "$.Payload",
-      "Parameters": {
-        "FunctionName": "${aws_lambda_function.transform_lambda.arn}",
-        "Payload": {
-          "phase": 4
-        }
-      },
-      "Retry": [
-        {
-          "ErrorEquals": [
-            "Lambda.ServiceException",
-            "Lambda.AWSLambdaException",
-            "Lambda.SdkClientException",
-            "Lambda.TooManyRequestsException"
-          ],
-          "IntervalSeconds": 1,
-          "MaxAttempts": 3,
-          "BackoffRate": 2
-        }
-      ],
-      "Next": "fail_msg_pipeline",
-      "Comment": "PIpeline failed, clean up but do not update state"
-    },
-    "restore_backup": {
-      "Type": "Task",
-      "Resource": "arn:aws:states:::batch:submitJob.sync",
-      "Parameters": {
-        "JobName": "backup_restore",
-        "JobDefinition": "${aws_batch_job_definition.batch_job_def_restore.arn}",
-        "JobQueue": "${aws_batch_job_queue.batch_queue.arn}"
-      },
-      "Next": "err_check_5",
-      "Catch": [
-        {
-          "ErrorEquals": [
-            "States.ALL"
-          ],
-          "Next": "get_trigger_schedule",
-          "Comment": "General error catch"
-        }
-      ],
-      "Comment": "Attempts to replace corrupted zarr stores with backups in S3 at the locations given in the file on EFS"
-    },
-    "err_check_5": {
-      "Type": "Choice",
-      "Choices": [
-        {
-          "Variable": "$.Container.ExitCode",
-          "NumericEquals": 0,
-          "Next": "cleanup_failed_post_crit",
-          "Comment": "Restored ok?"
-        }
-      ],
-      "Default": "get_trigger_schedule",
-      "Comment": "Was the backup restore successful?"
-    },
-    "cleanup_failed_post_crit": {
-      "Type": "Task",
-      "Resource": "arn:aws:states:::lambda:invoke",
-      "OutputPath": "$.Payload",
-      "Parameters": {
-        "FunctionName": "${aws_lambda_function.transform_lambda.arn}",
-        "Payload": {
-          "phase": 4
-        }
-      },
-      "Retry": [
-        {
-          "ErrorEquals": [
-            "Lambda.ServiceException",
-            "Lambda.AWSLambdaException",
-            "Lambda.SdkClientException",
-            "Lambda.TooManyRequestsException"
-          ],
-          "IntervalSeconds": 1,
-          "MaxAttempts": 3,
-          "BackoffRate": 2
-        }
-      ],
-      "Next": "fail_msg_backup",
-      "Comment": "The data is ok, but this run still failed, clean up files but do not update state file"
-    },
-    "fail_msg_backup": {
-      "Type": "Pass",
-      "Next": "notify_fail_general",
-      "Result": {
-        "Message": "Data processing failed during critical phase. Output data was restored from backup successfully."
-      },
-      "Comment": "SNS message formatting"
-    },
-    "get_trigger_schedule": {
-      "Type": "Task",
-      "Next": "disable_trigger_schedule",
-      "Parameters": {
-        "Name": "${local.schedule_name}"
-      },
-      "Resource": "arn:aws:states:::aws-sdk:scheduler:getSchedule",
-      "Comment": "Needed to fill the required params in the update step",
-      "Catch": [
-        {
-          "ErrorEquals": [
-            "States.ALL"
-          ],
-          "Next": "notify_fail_critical_no_disable"
-        }
-      ]
-    },
-    "disable_trigger_schedule": {
-      "Type": "Task",
-      "Next": "notify_fail_critical",
-      "Parameters": {
-        "ActionAfterCompletion.$": "$.ActionAfterCompletion",
-        "Description.$": "$.Description",
-        "FlexibleTimeWindow": {
-          "Mode.$": "$.FlexibleTimeWindow.Mode"
-        },
-        "GroupName.$": "$.GroupName",
-        "Name.$": "$.Name",
-        "ScheduleExpression.$": "$.ScheduleExpression",
-        "ScheduleExpressionTimezone.$": "$.ScheduleExpressionTimezone",
-        "Target": {
-          "Arn.$": "$.Target.Arn",
-          "RoleArn.$": "$.Target.RoleArn",
-          "RetryPolicy": {
-            "MaximumEventAgeInSeconds.$": "$.Target.RetryPolicy.MaximumEventAgeInSeconds",
-            "MaximumRetryAttempts.$": "$.Target.RetryPolicy.MaximumRetryAttempts"
-          }
-        },
-        "State": "DISABLED"
-      },
-      "Resource": "arn:aws:states:::aws-sdk:scheduler:updateSchedule",
-      "Catch": [
-        {
-          "ErrorEquals": [
-            "States.ALL"
-          ],
-          "Next": "notify_fail_critical_no_disable",
-          "Comment": "Couldn't update"
-        }
-      ],
-      "Comment": "Disable EventBridge schedule that triggers this state machine."
-    },
-    "notify_fail_critical_no_disable": {
-      "Type": "Task",
-      "Resource": "arn:aws:states:::aws-sdk:sns:publish",
-      "Parameters": {
-        "TopicArn": "${aws_sns_topic.oco3-transform-notify.arn}",
-        "Message": "OCO-3 pipeline failed during final result write. This very likely caused the output data to be corrupted. Tried and failed to restore from backup. No further data will be processed until this is manually evaluated.\nWas unable to disable automatic trigger; will only get worse. Intervention is REQUIRED.",
-        "Subject": "[CRITICAL] OCO-3 Processing failed during result write - Could not disable${local.sns_subject_ws_id}"
-      },
-      "Next": "FAIL_CRITICAL",
-      "Comment": "Publish a message to SNS that we've failed at a really really bad time AND failed to prevent making it worse"
-    },
-    "notify_fail_critical": {
-      "Type": "Task",
-      "Resource": "arn:aws:states:::aws-sdk:sns:publish",
-      "Parameters": {
-        "TopicArn": "${aws_sns_topic.oco3-transform-notify.arn}",
-        "Message": "OCO-3 pipeline failed during final result write. This very likely caused the output data to be corrupted. Tried and failed to restore from backup. No further data will be processed until this is manually evaluated.",
-        "Subject": "[CRITICAL] OCO-3 Processing failed during result write${local.sns_subject_ws_id}"
-      },
-      "Next": "FAIL_CRITICAL",
-      "Comment": "Publish a message to SNS that we've failed at a really really bad time"
-    },
-    "FAIL_CRITICAL": {
-      "Type": "Fail",
-      "Error": "FAIL_CRITICAL",
-      "Cause": "Failed during final Zarr write but could not restore backup. The output data is corrupted or gone.",
-      "Comment": "Critical failure. Really do not want to be here!"
-    },
-    "fail_msg_pipeline": {
-      "Type": "Pass",
-      "Next": "notify_fail_general",
-      "Result": {
-        "Message": "Data processing failed at a non-critical point"
-      },
-      "Comment": "SNS message formatting"
-    },
-    "cleanup": {
-      "Type": "Task",
-      "Resource": "arn:aws:states:::lambda:invoke",
-      "OutputPath": "$.Payload",
-      "Parameters": {
-        "FunctionName": "${aws_lambda_function.transform_lambda.arn}",
-        "Payload": {
-          "phase": 3
-        }
-      },
-      "Retry": [
-        {
-          "ErrorEquals": [
-            "Lambda.ServiceException",
-            "Lambda.AWSLambdaException",
-            "Lambda.SdkClientException",
-            "Lambda.TooManyRequestsException"
-          ],
-          "IntervalSeconds": 1,
-          "MaxAttempts": 3,
-          "BackoffRate": 2
-        }
-      ],
-      "Next": "SUCCESS",
-      "Comment": "Delete staged granules, and temp files from EFS\nUpdate state JSON with granules that were processed"
-    },
-    "SUCCESS": {
-      "Type": "Succeed",
-      "Comment": "We're done, successfully! "
-    },
-    "NO_NEW_DATA": {
-      "Type": "Succeed",
-      "Comment": "There's nothing new to process..."
-    }
-  },
-  "Comment": "Queries NASA Earthdata CMR for OCO-3 data granules, filters out a list of granules to be processed based on a state file in EFS and an optional, configurable limit, download the files to EFS, then process them into gridded SAM data, which is written as Zarr to S3. Downloaded data and temp files are then cleaned up. If a stage fails, a notice message is published to SNS."
-}
-EOF
->>>>>>> 997a9ff5
 }